# OpenAI Codegen Adapter

<<<<<<< HEAD
## 📚 Documentation

- **[Quick Start Guide](docs/QUICK_START_GUIDE.md)** - Get up and running in minutes
- **[Service Provider Configuration](docs/SERVICE_PROVIDER_CONFIGURATION.md)** - Complete configuration guide
- **[Web UI Dashboard](docs/WEB_UI_DASHBOARD.md)** - Interactive dashboard for testing and monitoring

## 🌐 Web UI Dashboard

The adapter includes a comprehensive web dashboard for easy management and testing:

### 🚀 Quick Dashboard Start
```bash
# Install dashboard dependencies
pip install -r requirements-dashboard.txt

# Start the dashboard
python start_dashboard.py

# Open browser to: http://127.0.0.1:8888
```

### ✨ Dashboard Features
- **🔧 Service Configuration**: Configure base URLs for all providers
- **🧪 Interactive Testing**: One-click test buttons for each service
- **💬 Real-Time History**: Live display of API calls and responses
- **📊 Session Statistics**: Track usage, success rates, and timing
- **🎯 Status Monitoring**: Live service status indicators

### 📱 Dashboard Interface
```
🚀 OpenAI Codegen Adapter Dashboard
┌─────────────────────────────────────────────────────────┐
│ 🔧 Service Configuration    │ 📊 Session Statistics      │
│ ┌─────────────────────────┐ │ ┌─────────────────────────┐ │
│ │ OpenAI API              │ │ │ 4 Total Calls           │ │
│ │ http://localhost:8887/v1│ │ │ 100% Success Rate       │ │
│ │ [🟢] [Save] [🤖 Test]   │ │ │ GEMINI Last Service     │ │
│ └─────────────────────────┘ │ │ 10/06/2025 Last Call    │ │
│                             │ └─────────────────────────┘ │
├─────────────────────────────────────────────────────────┤
│ 💬 Session History                                      │
│ ┌─────────────────────────────────────────────────────┐ │
│ │ GEMINI                    10/06/2025, 00:57:32     │ │
│ │ Prompt: What are three facts about space?          │ │
│ │ Response: 🚀 Three Fascinating Space Facts...      │ │
│ └─────────────────────────────────────────────────────┘ │
└─────────────────────────────────────────────────────────┘
```

## 🧪 Testing

### Test with curl
```bash
curl -X POST http://localhost:8887/v1/chat/completions \
  -H "Content-Type: application/json" \
  -d '{
    "model": "gpt-3.5-turbo",
    "messages": [{"role": "user", "content": "Hello!"}]
  }'
```

### Test with Python
```python
import openai

client = openai.OpenAI(
    base_url="http://localhost:8887/v1",
    api_key="dummy"  # Not needed for local development
)

response = client.chat.completions.create(
    model="gpt-3.5-turbo",
    messages=[{"role": "user", "content": "Hello!"}]
)

print(response.choices[0].message.content)
```

### Test with Dashboard
1. Open http://127.0.0.1:8888 in your browser
2. Configure service endpoints
3. Click test buttons to run interactive tests
4. View real-time results in the message history

## Quick Start
=======
A FastAPI-based adapter that provides OpenAI API compatibility for the Codegen SDK, with full support for Anthropic Claude and Google Vertex AI APIs.
>>>>>>> 983fdb0a

## 🚀 Features

### Full OpenAI API Compatibility
- ✅ **Chat Completions** - `/v1/chat/completions`
- ✅ **Text Completions** - `/v1/completions`
- ✅ **Models List** - `/v1/models`
- ✅ **Embeddings** - `/v1/embeddings`
- ✅ **Audio Transcription** - `/v1/audio/transcriptions`
- ✅ **Audio Translation** - `/v1/audio/translations`
- ✅ **Image Generation** - `/v1/images/generations`

### Anthropic Claude API Support
- ✅ **Messages API** - `/v1/messages` (Official Anthropic endpoint)
- ✅ **Legacy Completions** - `/v1/anthropic/completions`
- ✅ **Streaming Support** - Server-Sent Events (SSE)
- ✅ **All Claude Models** - claude-3-opus, claude-3-sonnet, claude-3-haiku, claude-3-5-sonnet

### Google Vertex AI Support
- ✅ **Official Vertex AI** - `/v1/models/{model}:generateContent`
- ✅ **Streaming Vertex AI** - `/v1/models/{model}:streamGenerateContent`
- ✅ **Legacy Gemini** - `/v1/gemini/completions`, `/v1/gemini/generateContent`
- ✅ **All Gemini Models** - gemini-1.5-pro, gemini-1.5-flash, gemini-pro, gemini-2.0-flash-exp

### Additional Features
- 🔄 **Streaming Support** - Real-time response streaming for all services
- 🛡️ **Error Handling** - OpenAI-compatible error responses
- 📊 **Usage Tracking** - Token usage estimation and reporting
- 🎛️ **Web UI** - Built-in control panel for service management
- 🔍 **Health Monitoring** - Health check and status endpoints

## 📋 API Endpoints

### OpenAI Compatible Endpoints

| Endpoint | Method | Description | Status |
|----------|--------|-------------|---------|
| `/v1/models` | GET | List available models | ✅ Working |
| `/v1/chat/completions` | POST | Create chat completion | ✅ Working |
| `/v1/completions` | POST | Create text completion | ✅ Working |
| `/v1/embeddings` | POST | Create embeddings | ✅ Working |
| `/v1/audio/transcriptions` | POST | Transcribe audio | ✅ Working |
| `/v1/audio/translations` | POST | Translate audio | ✅ Working |
| `/v1/images/generations` | POST | Generate images | ✅ Working |

### Anthropic Endpoints

| Endpoint | Method | Description | Status |
|----------|--------|-------------|---------|
| `/v1/messages` | POST | Official Anthropic Messages API | ✅ Working |
| `/v1/anthropic/completions` | POST | Legacy Anthropic completions | ✅ Working |

### Google Vertex AI Endpoints

| Endpoint | Method | Description | Status |
|----------|--------|-------------|---------|
| `/v1/models/{model}:generateContent` | POST | Official Vertex AI endpoint | ✅ Working |
| `/v1/models/{model}:streamGenerateContent` | POST | Official Vertex AI streaming | ✅ Working |
| `/v1/gemini/completions` | POST | Legacy Gemini completions | ✅ Working |
| `/v1/gemini/generateContent` | POST | Legacy Gemini generate content | ✅ Working |

### Utility Endpoints

| Endpoint | Method | Description | Status |
|----------|--------|-------------|---------|
| `/health` | GET | Health check | ✅ Working |
| `/api/status` | GET | Service status | ✅ Working |
| `/api/toggle` | POST | Toggle service on/off | ✅ Working |
| `/` | GET | Web UI | ✅ Working |

## 🔧 Installation & Setup

### Prerequisites
- Python 3.8+
- Codegen SDK access
- API keys for desired services

### Quick Start

1. **Clone the repository**
   ```bash
   git clone https://github.com/Zeeeepa/open_codegen.git
   cd open_codegen
   ```

2. **Install dependencies**
   ```bash
   pip install -r requirements.txt
   ```

3. **Configure environment**
   ```bash
   export CODEGEN_API_KEY="your_codegen_api_key"
   export CODEGEN_ORG_ID="your_org_id"
   ```

4. **Start the server**
   ```bash
   python -m openai_codegen_adapter.main
   ```

5. **Access the API**
   - API Base URL: `http://localhost:8887`
   - Web UI: `http://localhost:8887`
   - Health Check: `http://localhost:8887/health`

## 📖 Usage Examples

### OpenAI Chat Completions
```bash
curl -X POST http://localhost:8887/v1/chat/completions \
  -H "Content-Type: application/json" \
  -d '{
    "model": "gpt-3.5-turbo",
    "messages": [{"role": "user", "content": "Hello!"}],
    "max_tokens": 100
  }'
```

### Anthropic Messages
```bash
curl -X POST http://localhost:8887/v1/messages \
  -H "Content-Type: application/json" \
  -d '{
    "model": "claude-3-sonnet-20240229",
    "messages": [{"role": "user", "content": "Hello Claude!"}],
    "max_tokens": 100
  }'
```

### Google Vertex AI
```bash
curl -X POST http://localhost:8887/v1/models/gemini-1.5-pro:generateContent \
  -H "Content-Type: application/json" \
  -d '{
    "contents": [{"parts": [{"text": "Hello Gemini!"}]}],
    "generationConfig": {"maxOutputTokens": 100}
  }'
```

### OpenAI Embeddings
```bash
curl -X POST http://localhost:8887/v1/embeddings \
  -H "Content-Type: application/json" \
  -d '{
    "model": "text-embedding-ada-002",
    "input": "Text to embed"
  }'
```

## 🧪 Testing

Run the comprehensive test suite to validate all endpoints:

```bash
python test_comprehensive_api.py
```

This will test:
- All OpenAI API endpoints
- All Anthropic API endpoints
- All Google Vertex AI endpoints
- Error handling and response formats
- Streaming functionality

## 🔧 Configuration

### Environment Variables

| Variable | Description | Required |
|----------|-------------|----------|
| `CODEGEN_API_KEY` | Your Codegen API key | ✅ Yes |
| `CODEGEN_ORG_ID` | Your Codegen organization ID | ✅ Yes |
| `SERVER_HOST` | Server host (default: 0.0.0.0) | ❌ No |
| `SERVER_PORT` | Server port (default: 8887) | ❌ No |

### Supported Models

#### OpenAI Models
- `gpt-4`, `gpt-4-turbo`, `gpt-3.5-turbo`
- `text-embedding-ada-002`
- `whisper-1`
- `dall-e-3`

#### Anthropic Models
- `claude-3-opus-20240229`
- `claude-3-sonnet-20240229`
- `claude-3-haiku-20240307`
- `claude-3-5-sonnet-20241022`

#### Google Models
- `gemini-1.5-pro`
- `gemini-1.5-flash`
- `gemini-pro`
- `gemini-2.0-flash-exp`

## 🛠️ Development

### Project Structure
```
openai_codegen_adapter/
├── __init__.py              # Package initialization
├── main.py                  # Application entry point
├── server.py                # FastAPI server and endpoints
├── models.py                # Pydantic models for requests/responses
├── config.py                # Configuration management
├── codegen_client.py        # Codegen SDK client wrapper
├── streaming.py             # OpenAI streaming support
├── response_transformer.py  # Response format transformations
├── request_transformer.py   # Request format transformations
├── anthropic_streaming.py   # Anthropic streaming support
├── anthropic_transformer.py # Anthropic format transformations
├── gemini_streaming.py      # Gemini streaming support
└── gemini_transformer.py    # Gemini format transformations
```

### Adding New Endpoints

1. **Define models** in `models.py`
2. **Add endpoint** in `server.py`
3. **Implement transformers** if needed
4. **Add tests** in `test_comprehensive_api.py`
5. **Update documentation**

## 🤝 Contributing

1. Fork the repository
2. Create a feature branch
3. Make your changes
4. Add tests for new functionality
5. Update documentation
6. Submit a pull request

## 📄 License

This project is licensed under the MIT License - see the LICENSE file for details.

## 🆘 Support

- **Issues**: [GitHub Issues](https://github.com/Zeeeepa/open_codegen/issues)
- **Documentation**: This README and inline code documentation
- **Testing**: Use `test_comprehensive_api.py` for validation

## 🎯 Roadmap

- [ ] Enhanced streaming performance
- [ ] Additional model support
- [ ] Rate limiting and quotas
- [ ] Authentication middleware
- [ ] Metrics and monitoring
- [ ] Docker containerization

---

**Made with ❤️ for the AI development community**
<|MERGE_RESOLUTION|>--- conflicted
+++ resolved
@@ -1,6 +1,7 @@
 # OpenAI Codegen Adapter
 
-<<<<<<< HEAD
+A FastAPI-based adapter that provides OpenAI API compatibility for the Codegen SDK, with full support for Anthropic Claude and Google Vertex AI APIs.
+
 ## 📚 Documentation
 
 - **[Quick Start Guide](docs/QUICK_START_GUIDE.md)** - Get up and running in minutes
@@ -50,46 +51,6 @@
 └─────────────────────────────────────────────────────────┘
 ```
 
-## 🧪 Testing
-
-### Test with curl
-```bash
-curl -X POST http://localhost:8887/v1/chat/completions \
-  -H "Content-Type: application/json" \
-  -d '{
-    "model": "gpt-3.5-turbo",
-    "messages": [{"role": "user", "content": "Hello!"}]
-  }'
-```
-
-### Test with Python
-```python
-import openai
-
-client = openai.OpenAI(
-    base_url="http://localhost:8887/v1",
-    api_key="dummy"  # Not needed for local development
-)
-
-response = client.chat.completions.create(
-    model="gpt-3.5-turbo",
-    messages=[{"role": "user", "content": "Hello!"}]
-)
-
-print(response.choices[0].message.content)
-```
-
-### Test with Dashboard
-1. Open http://127.0.0.1:8888 in your browser
-2. Configure service endpoints
-3. Click test buttons to run interactive tests
-4. View real-time results in the message history
-
-## Quick Start
-=======
-A FastAPI-based adapter that provides OpenAI API compatibility for the Codegen SDK, with full support for Anthropic Claude and Google Vertex AI APIs.
->>>>>>> 983fdb0a
-
 ## 🚀 Features
 
 ### Full OpenAI API Compatibility
@@ -195,6 +156,41 @@
    - Web UI: `http://localhost:8887`
    - Health Check: `http://localhost:8887/health`
 
+## 🧪 Testing
+
+### Test with curl
+```bash
+curl -X POST http://localhost:8887/v1/chat/completions \
+  -H "Content-Type: application/json" \
+  -d '{
+    "model": "gpt-3.5-turbo",
+    "messages": [{"role": "user", "content": "Hello!"}]
+  }'
+```
+
+### Test with Python
+```python
+import openai
+
+client = openai.OpenAI(
+    base_url="http://localhost:8887/v1",
+    api_key="dummy"  # Not needed for local development
+)
+
+response = client.chat.completions.create(
+    model="gpt-3.5-turbo",
+    messages=[{"role": "user", "content": "Hello!"}]
+)
+
+print(response.choices[0].message.content)
+```
+
+### Test with Dashboard
+1. Open http://127.0.0.1:8888 in your browser
+2. Configure service endpoints
+3. Click test buttons to run interactive tests
+4. View real-time results in the message history
+
 ## 📖 Usage Examples
 
 ### OpenAI Chat Completions
@@ -239,7 +235,7 @@
   }'
 ```
 
-## 🧪 Testing
+## 🧪 Comprehensive Testing
 
 Run the comprehensive test suite to validate all endpoints:
 
