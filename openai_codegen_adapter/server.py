"""
FastAPI server providing OpenAI-compatible API endpoints.
Enhanced with comprehensive logging and multi-provider support.
"""

import logging
import traceback
import time
import os
from datetime import datetime
from fastapi import FastAPI, HTTPException, Request
from fastapi.middleware.cors import CORSMiddleware
from fastapi.responses import JSONResponse, StreamingResponse
import uvicorn

<<<<<<< HEAD
# Use absolute imports for better compatibility
try:
    from models import (
        ChatRequest, TextRequest, ChatResponse, TextResponse,
        ErrorResponse, ErrorDetail, AnthropicRequest, AnthropicResponse,
        GeminiRequest, GeminiResponse
    )
    from config import get_codegen_config, get_server_config
    from codegen_client import CodegenClient
except ImportError:
    # Fallback for relative imports if needed
    from .models import (
        ChatRequest, TextRequest, ChatResponse, TextResponse,
        ErrorResponse, ErrorDetail, AnthropicRequest, AnthropicResponse,
        GeminiRequest, GeminiResponse
    )
    from .config import get_codegen_config, get_server_config
    from .codegen_client import CodegenClient
=======
from .models import (
    ChatRequest, TextRequest, ChatResponse, TextResponse,
    ErrorResponse, ErrorDetail, AnthropicRequest, AnthropicResponse,
    GeminiRequest, GeminiResponse
)
from .config import get_codegen_config, get_server_config
from .codegen_client import CodegenClient
from .request_transformer import (
    chat_request_to_prompt, text_request_to_prompt,
    extract_generation_params
)
from .response_transformer import (
    create_chat_response, create_text_response,
    estimate_tokens, clean_content
)
from .streaming import create_streaming_response, collect_streaming_response
from .anthropic_transformer import (
    anthropic_request_to_prompt, create_anthropic_response,
    extract_anthropic_generation_params
)
from .anthropic_streaming import (
    create_anthropic_streaming_response, collect_anthropic_streaming_response
)
from .gemini_transformer import (
    gemini_request_to_prompt, create_gemini_response,
    extract_gemini_generation_params
)
from .gemini_streaming import (
    create_gemini_streaming_response, collect_gemini_streaming_response
)
>>>>>>> 9a98d61b

# Enhanced logging configuration
logging.basicConfig(
    level=logging.INFO,
    format='%(asctime)s - %(name)s - %(levelname)s - %(message)s',
    handlers=[
        logging.StreamHandler(),
        logging.FileHandler('openai_adapter.log')
    ]
)
logger = logging.getLogger(__name__)

# Initialize configurations
codegen_config = get_codegen_config()
server_config = get_server_config()

# Initialize Codegen client
try:
    config = get_codegen_config()
    codegen_client = CodegenClient(
        org_id=config.org_id or os.getenv("CODEGEN_ORG_ID", "323"),
        token=config.api_token or os.getenv("CODEGEN_API_TOKEN", "sk-dummy-token")
    )
    logger.info("✅ Codegen client initialized successfully")
except Exception as e:
    logger.error(f"❌ Failed to initialize Codegen client: {e}")
    codegen_client = None

# Create FastAPI app
app = FastAPI(
    title="OpenAI Codegen Adapter",
    description="OpenAI-compatible API for Codegen platform",
    version="1.0.0"
)

# Add CORS middleware
app.add_middleware(
    CORSMiddleware,
    allow_origins=["*"],
    allow_credentials=True,
    allow_methods=["*"],
    allow_headers=["*"],
)

def log_request_start(endpoint: str, request_data: dict):
    """Log the start of a request with enhanced details."""
    logger.info(f"🚀 REQUEST START | Endpoint: {endpoint}")
    logger.info(f"   📊 Request Data: {request_data}")
    logger.info(f"   🕐 Timestamp: {datetime.now().isoformat()}")

def log_completion_tracking(task_id: str, status: str, attempt: int, duration: float):
    """Log completion checking process with detailed tracking."""
    logger.info(f"🔍 COMPLETION CHECK | Task: {task_id} | Status: {status} | Attempt: {attempt} | Duration: {duration:.2f}s")

def log_openai_response_generation(response_data: dict, processing_time: float):
    """Log OpenAI API compatible response generation."""
    logger.info(f"📤 OPENAI RESPONSE GENERATED | Processing Time: {processing_time:.2f}s")
    logger.info(f"   🆔 Response ID: {response_data.get('id', 'N/A')}")
    logger.info(f"   ���������� Model: {response_data.get('model', 'N/A')}")
    logger.info(f"   📝 Choices: {len(response_data.get('choices', []))}")
    
    if 'usage' in response_data:
        usage = response_data['usage']
        logger.info(f"   🔢 Token Usage - Prompt: {usage.get('prompt_tokens', 0)}, "
                   f"Completion: {usage.get('completion_tokens', 0)}, "
                   f"Total: {usage.get('total_tokens', 0)}")
    
    # Log first 100 chars of response content
    if response_data.get('choices') and len(response_data['choices']) > 0:
        choice = response_data['choices'][0]
        if 'message' in choice and 'content' in choice['message']:
            content = choice['message']['content']
            logger.info(f"   📄 Content Preview: {content[:100]}...")

@app.exception_handler(Exception)
async def global_exception_handler(request: Request, exc: Exception):
    """Global exception handler to return OpenAI-compatible errors."""
    logger.error(f"Unhandled exception: {exc}\n{traceback.format_exc()}")
    
    error_response = ErrorResponse(
        error=ErrorDetail(
            message=str(exc),
            type="server_error",
            code="500"
        )
    )
    return JSONResponse(
        status_code=500,
        content=error_response.dict()
    )


@app.get("/")
async def root():
    """Root endpoint for health check."""
    return {
        "message": "OpenAI Codegen Adapter",
        "version": "1.0.0",
        "status": "running"
    }


@app.get("/v1/models")
async def list_models():
<<<<<<< HEAD
    """List available models (OpenAI compatible)."""
    models = [
        {
            "id": "gpt-3.5-turbo",
            "object": "model",
            "created": int(time.time()),
            "owned_by": "codegen"
        },
        {
            "id": "gpt-4",
            "object": "model", 
            "created": int(time.time()),
            "owned_by": "codegen"
        },
        {
            "id": "text-davinci-003",
            "object": "model",
            "created": int(time.time()),
            "owned_by": "codegen"
        }
    ]
    return {"object": "list", "data": models}
=======
    """List available models (OpenAI and Anthropic compatibility)."""
    return {
        "object": "list",
        "data": [
            {
                "id": "gpt-3.5-turbo",
                "object": "model",
                "created": 1677610602,
                "owned_by": "codegen"
            },
            {
                "id": "gpt-4",
                "object": "model", 
                "created": 1677610602,
                "owned_by": "codegen"
            },
            {
                "id": "gpt-3.5-turbo-instruct",
                "object": "model",
                "created": 1677610602,
                "owned_by": "codegen"
            },
            {
                "id": "claude-3-sonnet-20240229",
                "object": "model",
                "created": 1677610602,
                "owned_by": "anthropic"
            },
            {
                "id": "claude-3-haiku-20240307",
                "object": "model",
                "created": 1677610602,
                "owned_by": "anthropic"
            },
            {
                "id": "claude-3-opus-20240229",
                "object": "model",
                "created": 1677610602,
                "owned_by": "anthropic"
            },
            {
                "id": "gemini-1.5-pro",
                "object": "model",
                "created": 1677610602,
                "owned_by": "google"
            },
            {
                "id": "gemini-1.5-flash",
                "object": "model",
                "created": 1677610602,
                "owned_by": "google"
            },
            {
                "id": "gemini-pro",
                "object": "model",
                "created": 1677610602,
                "owned_by": "google"
            }
        ]
    }
>>>>>>> 9a98d61b


@app.post("/v1/chat/completions")
async def chat_completions(request: ChatRequest):
    """OpenAI-compatible chat completions endpoint."""
    logger.info(f"🚀 Chat completion request: {request.model}")
    
    if not codegen_client:
        return create_error_response("Codegen client not available")
    
    try:
        # Convert messages to prompt
        prompt = "\n".join([f"{msg.role}: {msg.content}" for msg in request.messages])
        
        if request.stream:
            # Return streaming response
            logger.info("🌊 Initiating streaming response...")
            return StreamingResponse(
                stream_chat_response(prompt),
                media_type="text/plain"
            )
        else:
            # Get complete response
            content = await collect_streaming_response(codegen_client, prompt)
            
            # Create response
            response = ChatResponse(
                id=f"chatcmpl-{int(time.time())}",
                object="chat.completion",
                created=int(time.time()),
                model=request.model,
                choices=[{
                    "index": 0,
                    "message": {
                        "role": "assistant",
                        "content": content
                    },
                    "finish_reason": "stop"
                }],
                usage={
                    "prompt_tokens": int(estimate_tokens(prompt)),
                    "completion_tokens": int(estimate_tokens(content)),
                    "total_tokens": int(estimate_tokens(prompt + content))
                }
            )
            
            logger.info(f"✅ Chat completion successful: {len(content)} chars")
            return response
            
    except Exception as e:
        logger.error(f"❌ Chat completion error: {e}")
        return create_error_response(f"Chat completion failed: {str(e)}")


@app.post("/v1/completions")
async def text_completions(request: TextRequest):
    """OpenAI-compatible text completions endpoint."""
    logger.info(f"🚀 Text completion request: {request.model}")
    
    if not codegen_client:
        return create_error_response("Codegen client not available")
    
    try:
        if request.stream:
            # Return streaming response
            logger.info("🌊 Initiating streaming response...")
            return StreamingResponse(
                stream_text_response(request.prompt),
                media_type="text/plain"
            )
        else:
            # Get complete response
            content = await collect_streaming_response(codegen_client, request.prompt)
            
            # Create response
            response = TextResponse(
                id=f"cmpl-{int(time.time())}",
                object="text_completion",
                created=int(time.time()),
                model=request.model,
                choices=[{
                    "text": content,
                    "index": 0,
                    "finish_reason": "stop"
                }],
                usage={
                    "prompt_tokens": int(estimate_tokens(request.prompt)),
                    "completion_tokens": int(estimate_tokens(content)),
                    "total_tokens": int(estimate_tokens(request.prompt + content))
                }
            )
            
            logger.info(f"✅ Text completion successful: {len(content)} chars")
            return response
            
    except Exception as e:
        logger.error(f"❌ Text completion error: {e}")
        return create_error_response(f"Text completion failed: {str(e)}")


@app.post("/v1/anthropic/completions")
async def anthropic_completions(request: AnthropicRequest):
    """
    Create a text completion using Anthropic Claude API.
    Compatible with Anthropic's /v1/anthropic/completions endpoint.
    """
    try:
        log_request_start("/v1/anthropic/completions", request.dict())
        
        # Convert request to prompt
        prompt = anthropic_request_to_prompt(request)
        logger.debug(f"Converted prompt: {prompt[:200]}...")
        
        # Extract generation parameters (for future use)
        gen_params = extract_anthropic_generation_params(request)
        logger.debug(f"Generation parameters: {gen_params}")
        
        if request.stream:
            # For text completions streaming, we'd need a different streaming format
            # For now, fall back to non-streaming
            logger.warning("Streaming not yet implemented for text completions, falling back to non-streaming")
        
        # Get complete response
        content = await collect_anthropic_streaming_response(codegen_client, prompt)
        
        # Estimate token counts
        prompt_tokens = estimate_tokens(prompt)
        completion_tokens = estimate_tokens(content)
        
        response = create_anthropic_response(
            content=content,
            model=request.model,
            input_tokens=prompt_tokens,
            output_tokens=completion_tokens
        )
        
        logger.info(f"Anthropic completion response: {completion_tokens} tokens")
        return response
        
    except Exception as e:
        logger.error(f"Error in text completion: {e}\n{traceback.format_exc()}")
        raise HTTPException(
            status_code=500,
            detail={
                "error": {
                    "message": str(e),
                    "type": "server_error",
                    "code": "500"
                }
            }
        )


@app.post("/v1/messages")
async def anthropic_messages(request: AnthropicRequest):
    """
    Create a message using Anthropic Claude API.
    Compatible with Anthropic's /v1/messages endpoint.
    """
    start_time = time.time()
    
    try:
        log_request_start("/v1/messages", request.dict())
        
        # Convert request to prompt
        prompt = anthropic_request_to_prompt(request)
        logger.debug(f"🔄 Converted prompt: {prompt[:200]}...")
        
        # Extract generation parameters (for future use)
        gen_params = extract_anthropic_generation_params(request)
        logger.debug(f"⚙️ Generation parameters: {gen_params}")
        
        if request.stream:
            # Return streaming response
            logger.info("🌊 Initiating Anthropic streaming response...")
            return create_anthropic_streaming_response(
                codegen_client,
                prompt,
                request.model,
                f"msg_{hash(prompt) % 1000000}"
            )
        else:
            # Return complete response
            logger.info("📦 Initiating Anthropic non-streaming response...")
            content = await collect_anthropic_streaming_response(codegen_client, prompt)
            
            # Estimate token counts
            input_tokens = estimate_tokens(prompt)
            output_tokens = estimate_tokens(content)
            
            logger.info(f"🔢 Token estimation - Input: {input_tokens}, Output: {output_tokens}")
            
            response = create_anthropic_response(
                content=content,
                model=request.model,
                input_tokens=input_tokens,
                output_tokens=output_tokens
            )
            
            # Log the Anthropic response generation
            processing_time = time.time() - start_time
            logger.info(f"📤 Anthropic response generated in {processing_time:.2f}s")
            
            logger.info(f"✅ Anthropic message completion successful in {processing_time:.2f}s")
            return response
            
    except Exception as e:
        processing_time = time.time() - start_time
        logger.error(f"❌ Error in Anthropic message completion after {processing_time:.2f}s: {e}")
        logger.error(f"🔍 Traceback: {traceback.format_exc()}")
        raise HTTPException(
            status_code=500,
            detail={
                "error": {
                    "message": str(e),
                    "type": "server_error",
                    "code": "500"
                }
            }
        )


@app.post("/v1/gemini/completions")
async def gemini_completions(request: GeminiRequest):
    """
    Create a text completion using Gemini API.
    Compatible with Gemini's /v1/gemini/completions endpoint.
    """
    try:
        log_request_start("/v1/gemini/completions", request.dict())
        
        # Convert request to prompt
        prompt = gemini_request_to_prompt(request)
        logger.debug(f"Converted prompt: {prompt[:200]}...")
        
        # Extract generation parameters (for future use)
        gen_params = extract_gemini_generation_params(request)
        logger.debug(f"Generation parameters: {gen_params}")
        
        if request.stream:
            # For text completions streaming, we'd need a different streaming format
            # For now, fall back to non-streaming
            logger.warning("Streaming not yet implemented for text completions, falling back to non-streaming")
        
        # Get complete response
        content = await collect_gemini_streaming_response(codegen_client, prompt)
        
        # Estimate token counts
        prompt_tokens = estimate_tokens(prompt)
        completion_tokens = estimate_tokens(content)
        
        response = create_gemini_response(
            content=content,
            prompt_tokens=prompt_tokens,
            completion_tokens=completion_tokens
        )
        
        logger.info(f"Gemini completion response: {completion_tokens} tokens")
        return response
        
    except Exception as e:
        logger.error(f"Error in text completion: {e}\n{traceback.format_exc()}")
        raise HTTPException(
            status_code=500,
            detail={
                "error": {
                    "message": str(e),
                    "type": "server_error",
                    "code": "500"
                }
            }
        )


@app.post("/v1/gemini/generateContent")
async def gemini_generate_content(request: GeminiRequest):
    """
    Generate content using Gemini API.
    Compatible with Gemini's /v1/generateContent endpoint.
    """
    start_time = time.time()
    
    try:
        log_request_start("/v1/gemini/generateContent", request.dict())
        
        # Convert request to prompt
        prompt = gemini_request_to_prompt(request)
        logger.debug(f"🔄 Converted prompt: {prompt[:200]}...")
        
        # Extract generation parameters (for future use)
        gen_params = extract_gemini_generation_params(request)
        logger.debug(f"⚙️ Generation parameters: {gen_params}")
        
        # Check if streaming is requested
        is_streaming = gen_params.get("stream", False)
        
        if is_streaming:
            # Return streaming response
            logger.info("🌊 Initiating Gemini streaming response...")
            return create_gemini_streaming_response(codegen_client, prompt)
        else:
            # Return complete response
            logger.info("📦 Initiating Gemini non-streaming response...")
            content = await collect_gemini_streaming_response(codegen_client, prompt)
            
            # Estimate token counts
            prompt_tokens = estimate_tokens(prompt)
            completion_tokens = estimate_tokens(content)
            
            logger.info(f"🔢 Token estimation - Input: {prompt_tokens}, Output: {completion_tokens}")
            
            response = create_gemini_response(
                content=content,
                prompt_tokens=prompt_tokens,
                completion_tokens=completion_tokens
            )
            
            # Log the Gemini response generation
            processing_time = time.time() - start_time
            logger.info(f"📤 Gemini response generated in {processing_time:.2f}s")
            
            logger.info(f"✅ Gemini content generation successful in {processing_time:.2f}s")
            return response
            
    except Exception as e:
        processing_time = time.time() - start_time
        logger.error(f"❌ Error in Gemini content generation after {processing_time:.2f}s: {e}")
        logger.error(f"🔍 Traceback: {traceback.format_exc()}")
        raise HTTPException(
            status_code=500,
            detail={
                "error": {
                    "code": 500,
                    "message": str(e),
                    "status": "INTERNAL"
                }
            }
        )


@app.get("/health")
async def health_check():
    """Health check endpoint."""
    try:
        return {"status": "healthy", "timestamp": datetime.now().isoformat()}
    except Exception as e:
        logger.error(f"Health check failed: {e}")
        return {"status": "unhealthy", "error": str(e)}


# Utility functions
def estimate_tokens(text: str) -> int:
    """Estimate token count for text."""
    return len(text.split()) * 1.3  # Rough estimation

def create_error_response(message: str, error_type: str = "invalid_request_error", code: str = "invalid_request") -> JSONResponse:
    """Create standardized error response."""
    error_detail = ErrorDetail(message=message, type=error_type, code=code)
    error_response = ErrorResponse(error=error_detail)
    return JSONResponse(
        status_code=400,
        content=error_response.dict()
    )

async def collect_streaming_response(client, prompt: str) -> str:
    """Collect streaming response into a single string."""
    if not client:
        return "Error: Codegen client not available"
    
    try:
        content = ""
        async for chunk in client.run_task(prompt, stream=True):
            content += chunk
        return content
    except Exception as e:
        logger.error(f"Error collecting streaming response: {e}")
        return f"Error: {str(e)}"

async def stream_chat_response(prompt: str):
    """Stream chat completion response."""
    if not codegen_client:
        yield "data: Error: Codegen client not available\n\n"
        return
    
    try:
        async for chunk in codegen_client.run_task(prompt, stream=True):
            yield f"data: {chunk}\n\n"
        yield "data: [DONE]\n\n"
    except Exception as e:
        yield f"data: Error: {str(e)}\n\n"

async def stream_text_response(prompt: str):
    """Stream text completion response."""
    if not codegen_client:
        yield "data: Error: Codegen client not available\n\n"
        return
    
    try:
        async for chunk in codegen_client.run_task(prompt, stream=True):
            yield f"data: {chunk}\n\n"
        yield "data: [DONE]\n\n"
    except Exception as e:
        yield f"data: Error: {str(e)}\n\n"

if __name__ == "__main__":
    uvicorn.run(
        "server:app",
        host="0.0.0.0",
        port=8000,
        log_level="info"
    )<|MERGE_RESOLUTION|>--- conflicted
+++ resolved
@@ -13,7 +13,6 @@
 from fastapi.responses import JSONResponse, StreamingResponse
 import uvicorn
 
-<<<<<<< HEAD
 # Use absolute imports for better compatibility
 try:
     from models import (
@@ -23,6 +22,29 @@
     )
     from config import get_codegen_config, get_server_config
     from codegen_client import CodegenClient
+    from request_transformer import (
+        chat_request_to_prompt, text_request_to_prompt,
+        extract_generation_params
+    )
+    from response_transformer import (
+        create_chat_response, create_text_response,
+        estimate_tokens as estimate_tokens_orig, clean_content
+    )
+    from streaming import create_streaming_response, collect_streaming_response as collect_streaming_response_orig
+    from anthropic_transformer import (
+        anthropic_request_to_prompt, create_anthropic_response,
+        extract_anthropic_generation_params
+    )
+    from anthropic_streaming import (
+        create_anthropic_streaming_response, collect_anthropic_streaming_response
+    )
+    from gemini_transformer import (
+        gemini_request_to_prompt, create_gemini_response,
+        extract_gemini_generation_params
+    )
+    from gemini_streaming import (
+        create_gemini_streaming_response, collect_gemini_streaming_response
+    )
 except ImportError:
     # Fallback for relative imports if needed
     from .models import (
@@ -32,38 +54,29 @@
     )
     from .config import get_codegen_config, get_server_config
     from .codegen_client import CodegenClient
-=======
-from .models import (
-    ChatRequest, TextRequest, ChatResponse, TextResponse,
-    ErrorResponse, ErrorDetail, AnthropicRequest, AnthropicResponse,
-    GeminiRequest, GeminiResponse
-)
-from .config import get_codegen_config, get_server_config
-from .codegen_client import CodegenClient
-from .request_transformer import (
-    chat_request_to_prompt, text_request_to_prompt,
-    extract_generation_params
-)
-from .response_transformer import (
-    create_chat_response, create_text_response,
-    estimate_tokens, clean_content
-)
-from .streaming import create_streaming_response, collect_streaming_response
-from .anthropic_transformer import (
-    anthropic_request_to_prompt, create_anthropic_response,
-    extract_anthropic_generation_params
-)
-from .anthropic_streaming import (
-    create_anthropic_streaming_response, collect_anthropic_streaming_response
-)
-from .gemini_transformer import (
-    gemini_request_to_prompt, create_gemini_response,
-    extract_gemini_generation_params
-)
-from .gemini_streaming import (
-    create_gemini_streaming_response, collect_gemini_streaming_response
-)
->>>>>>> 9a98d61b
+    from .request_transformer import (
+        chat_request_to_prompt, text_request_to_prompt,
+        extract_generation_params
+    )
+    from .response_transformer import (
+        create_chat_response, create_text_response,
+        estimate_tokens as estimate_tokens_orig, clean_content
+    )
+    from .streaming import create_streaming_response, collect_streaming_response as collect_streaming_response_orig
+    from .anthropic_transformer import (
+        anthropic_request_to_prompt, create_anthropic_response,
+        extract_anthropic_generation_params
+    )
+    from .anthropic_streaming import (
+        create_anthropic_streaming_response, collect_anthropic_streaming_response
+    )
+    from .gemini_transformer import (
+        gemini_request_to_prompt, create_gemini_response,
+        extract_gemini_generation_params
+    )
+    from .gemini_streaming import (
+        create_gemini_streaming_response, collect_gemini_streaming_response
+    )
 
 # Enhanced logging configuration
 logging.basicConfig(
@@ -109,34 +122,32 @@
 )
 
 def log_request_start(endpoint: str, request_data: dict):
-    """Log the start of a request with enhanced details."""
+    """Log the start of a request with enhanced formatting."""
     logger.info(f"🚀 REQUEST START | Endpoint: {endpoint}")
-    logger.info(f"   📊 Request Data: {request_data}")
+    logger.info(f"   📊 Request Data: {str(request_data)[:200]}...")
     logger.info(f"   🕐 Timestamp: {datetime.now().isoformat()}")
+
 
 def log_completion_tracking(task_id: str, status: str, attempt: int, duration: float):
     """Log completion checking process with detailed tracking."""
     logger.info(f"🔍 COMPLETION CHECK | Task: {task_id} | Status: {status} | Attempt: {attempt} | Duration: {duration:.2f}s")
 
+
 def log_openai_response_generation(response_data: dict, processing_time: float):
-    """Log OpenAI API compatible response generation."""
-    logger.info(f"📤 OPENAI RESPONSE GENERATED | Processing Time: {processing_time:.2f}s")
-    logger.info(f"   🆔 Response ID: {response_data.get('id', 'N/A')}")
-    logger.info(f"   ���������� Model: {response_data.get('model', 'N/A')}")
-    logger.info(f"   📝 Choices: {len(response_data.get('choices', []))}")
-    
-    if 'usage' in response_data:
-        usage = response_data['usage']
-        logger.info(f"   🔢 Token Usage - Prompt: {usage.get('prompt_tokens', 0)}, "
-                   f"Completion: {usage.get('completion_tokens', 0)}, "
-                   f"Total: {usage.get('total_tokens', 0)}")
-    
-    # Log first 100 chars of response content
-    if response_data.get('choices') and len(response_data['choices']) > 0:
-        choice = response_data['choices'][0]
-        if 'message' in choice and 'content' in choice['message']:
-            content = choice['message']['content']
-            logger.info(f"   📄 Content Preview: {content[:100]}...")
+    """Log OpenAI response generation with detailed metrics."""
+    logger.info(f"🤖 OPENAI RESPONSE GENERATED")
+    logger.info(f"   ⏱️ Processing Time: {processing_time:.2f}s")
+    logger.info(f"   📝 Response ID: {response_data.get('id', 'N/A')}")
+    logger.info(f"   🎯 Model: {response_data.get('model', 'N/A')}")
+    
+    # Log usage statistics if available
+    usage = response_data.get('usage', {})
+    if usage:
+        logger.info(f"   📊 Token Usage:")
+        logger.info(f"      🔤 Prompt Tokens: {usage.get('prompt_tokens', 0)}")
+        logger.info(f"      ✍️ Completion Tokens: {usage.get('completion_tokens', 0)}")
+        logger.info(f"      📈 Total Tokens: {usage.get('total_tokens', 0)}")
+
 
 @app.exception_handler(Exception)
 async def global_exception_handler(request: Request, exc: Exception):
@@ -168,7 +179,6 @@
 
 @app.get("/v1/models")
 async def list_models():
-<<<<<<< HEAD
     """List available models (OpenAI compatible)."""
     models = [
         {
@@ -191,68 +201,6 @@
         }
     ]
     return {"object": "list", "data": models}
-=======
-    """List available models (OpenAI and Anthropic compatibility)."""
-    return {
-        "object": "list",
-        "data": [
-            {
-                "id": "gpt-3.5-turbo",
-                "object": "model",
-                "created": 1677610602,
-                "owned_by": "codegen"
-            },
-            {
-                "id": "gpt-4",
-                "object": "model", 
-                "created": 1677610602,
-                "owned_by": "codegen"
-            },
-            {
-                "id": "gpt-3.5-turbo-instruct",
-                "object": "model",
-                "created": 1677610602,
-                "owned_by": "codegen"
-            },
-            {
-                "id": "claude-3-sonnet-20240229",
-                "object": "model",
-                "created": 1677610602,
-                "owned_by": "anthropic"
-            },
-            {
-                "id": "claude-3-haiku-20240307",
-                "object": "model",
-                "created": 1677610602,
-                "owned_by": "anthropic"
-            },
-            {
-                "id": "claude-3-opus-20240229",
-                "object": "model",
-                "created": 1677610602,
-                "owned_by": "anthropic"
-            },
-            {
-                "id": "gemini-1.5-pro",
-                "object": "model",
-                "created": 1677610602,
-                "owned_by": "google"
-            },
-            {
-                "id": "gemini-1.5-flash",
-                "object": "model",
-                "created": 1677610602,
-                "owned_by": "google"
-            },
-            {
-                "id": "gemini-pro",
-                "object": "model",
-                "created": 1677610602,
-                "owned_by": "google"
-            }
-        ]
-    }
->>>>>>> 9a98d61b
 
 
 @app.post("/v1/chat/completions")
@@ -475,46 +423,56 @@
         )
 
 
-@app.post("/v1/gemini/completions")
-async def gemini_completions(request: GeminiRequest):
-    """
-    Create a text completion using Gemini API.
-    Compatible with Gemini's /v1/gemini/completions endpoint.
-    """
-    try:
-        log_request_start("/v1/gemini/completions", request.dict())
-        
-        # Convert request to prompt
+@app.post("/v1/gemini/generateContent")
+async def gemini_generate_content(request: GeminiRequest):
+    """
+    Create a Gemini-style content generation using Codegen SDK.
+    Compatible with Google's Gemini API format.
+    """
+    try:
+        log_request_start("/v1/gemini/generateContent", request.dict())
+        
+        # Convert Gemini request to prompt
         prompt = gemini_request_to_prompt(request)
-        logger.debug(f"Converted prompt: {prompt[:200]}...")
-        
-        # Extract generation parameters (for future use)
+        logger.debug(f"Converted Gemini prompt: {prompt[:200]}...")
+        
+        # Extract generation parameters
         gen_params = extract_gemini_generation_params(request)
-        logger.debug(f"Generation parameters: {gen_params}")
+        logger.debug(f"Gemini generation parameters: {gen_params}")
         
         if request.stream:
-            # For text completions streaming, we'd need a different streaming format
-            # For now, fall back to non-streaming
-            logger.warning("Streaming not yet implemented for text completions, falling back to non-streaming")
-        
-        # Get complete response
-        content = await collect_gemini_streaming_response(codegen_client, prompt)
-        
-        # Estimate token counts
-        prompt_tokens = estimate_tokens(prompt)
-        completion_tokens = estimate_tokens(content)
-        
-        response = create_gemini_response(
-            content=content,
-            prompt_tokens=prompt_tokens,
-            completion_tokens=completion_tokens
-        )
-        
-        logger.info(f"Gemini completion response: {completion_tokens} tokens")
-        return response
-        
-    except Exception as e:
-        logger.error(f"Error in text completion: {e}\n{traceback.format_exc()}")
+            # Return streaming response
+            logger.info("🌊 Initiating Gemini streaming response...")
+            return create_gemini_streaming_response(
+                codegen_client,
+                prompt,
+                request.model,
+                f"gemini_{hash(prompt) % 1000000}"
+            )
+        else:
+            # Return complete response
+            logger.info("📦 Initiating Gemini non-streaming response...")
+            content = await collect_gemini_streaming_response(codegen_client, prompt)
+            
+            # Estimate token counts
+            input_tokens = estimate_tokens_orig(prompt)
+            output_tokens = estimate_tokens_orig(content)
+            
+            logger.info(f"🔢 Gemini token estimation - Input: {input_tokens}, Output: {output_tokens}")
+            
+            response = create_gemini_response(
+                content=content,
+                model=request.model,
+                input_tokens=input_tokens,
+                output_tokens=output_tokens
+            )
+            
+            logger.info(f"✅ Gemini content generation successful")
+            return response
+            
+    except Exception as e:
+        logger.error(f"❌ Error in Gemini content generation: {e}")
+        logger.error(f"🔍 Traceback: {traceback.format_exc()}")
         raise HTTPException(
             status_code=500,
             detail={
@@ -527,67 +485,65 @@
         )
 
 
-@app.post("/v1/gemini/generateContent")
-async def gemini_generate_content(request: GeminiRequest):
-    """
-    Generate content using Gemini API.
-    Compatible with Gemini's /v1/generateContent endpoint.
-    """
-    start_time = time.time()
-    
-    try:
-        log_request_start("/v1/gemini/generateContent", request.dict())
-        
-        # Convert request to prompt
+@app.post("/v1/gemini/completions")
+async def gemini_completions(request: GeminiRequest):
+    """
+    Create a Gemini-style completion using Codegen SDK.
+    Compatible with Google's Gemini API format.
+    """
+    try:
+        log_request_start("/v1/gemini/completions", request.dict())
+        
+        # Convert Gemini request to prompt
         prompt = gemini_request_to_prompt(request)
-        logger.debug(f"🔄 Converted prompt: {prompt[:200]}...")
-        
-        # Extract generation parameters (for future use)
+        logger.debug(f"Converted Gemini completion prompt: {prompt[:200]}...")
+        
+        # Extract generation parameters
         gen_params = extract_gemini_generation_params(request)
-        logger.debug(f"⚙️ Generation parameters: {gen_params}")
-        
-        # Check if streaming is requested
-        is_streaming = gen_params.get("stream", False)
-        
-        if is_streaming:
+        logger.debug(f"Gemini completion generation parameters: {gen_params}")
+        
+        if request.stream:
             # Return streaming response
-            logger.info("🌊 Initiating Gemini streaming response...")
-            return create_gemini_streaming_response(codegen_client, prompt)
+            logger.info("🌊 Initiating Gemini completion streaming response...")
+            return create_gemini_streaming_response(
+                codegen_client,
+                prompt,
+                request.model,
+                f"gemini_cmpl_{hash(prompt) % 1000000}",
+                completion_format=True
+            )
         else:
             # Return complete response
-            logger.info("📦 Initiating Gemini non-streaming response...")
+            logger.info("📦 Initiating Gemini completion non-streaming response...")
             content = await collect_gemini_streaming_response(codegen_client, prompt)
             
             # Estimate token counts
-            prompt_tokens = estimate_tokens(prompt)
-            completion_tokens = estimate_tokens(content)
-            
-            logger.info(f"🔢 Token estimation - Input: {prompt_tokens}, Output: {completion_tokens}")
+            input_tokens = estimate_tokens_orig(prompt)
+            output_tokens = estimate_tokens_orig(content)
+            
+            logger.info(f"🔢 Gemini completion token estimation - Input: {input_tokens}, Output: {output_tokens}")
             
             response = create_gemini_response(
                 content=content,
-                prompt_tokens=prompt_tokens,
-                completion_tokens=completion_tokens
-            )
-            
-            # Log the Gemini response generation
-            processing_time = time.time() - start_time
-            logger.info(f"📤 Gemini response generated in {processing_time:.2f}s")
-            
-            logger.info(f"✅ Gemini content generation successful in {processing_time:.2f}s")
+                model=request.model,
+                input_tokens=input_tokens,
+                output_tokens=output_tokens,
+                completion_format=True
+            )
+            
+            logger.info(f"✅ Gemini completion successful")
             return response
             
     except Exception as e:
-        processing_time = time.time() - start_time
-        logger.error(f"❌ Error in Gemini content generation after {processing_time:.2f}s: {e}")
+        logger.error(f"❌ Error in Gemini completion: {e}")
         logger.error(f"🔍 Traceback: {traceback.format_exc()}")
         raise HTTPException(
             status_code=500,
             detail={
                 "error": {
-                    "code": 500,
                     "message": str(e),
-                    "status": "INTERNAL"
+                    "type": "server_error",
+                    "code": "500"
                 }
             }
         )
